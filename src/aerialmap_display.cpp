/*
 * AerialMapDisplay.cpp
 *
 *  Copyright (c) 2014 Gaeth Cross. Apache 2 License.
 *
 *  This file is part of rviz_satellite.
 *
 *	Created on: 07/09/2014
 */

#include <QtGlobal>
#include <QImage>

#include <ros/ros.h>
#include <tf/transform_listener.h>

#include <OGRE/OgreManualObject.h>
#include <OGRE/OgreMaterialManager.h>
#include <OGRE/OgreSceneManager.h>
#include <OGRE/OgreSceneNode.h>
#include <OGRE/OgreTextureManager.h>
#include <OGRE/OgreImageCodec.h>
#include <OGRE/OgreVector3.h>

#include "rviz/frame_manager.h"
#include "rviz/ogre_helpers/grid.h"
#include "rviz/properties/enum_property.h"
#include "rviz/properties/float_property.h"
#include "rviz/properties/int_property.h"
#include "rviz/properties/property.h"
#include "rviz/properties/tf_frame_property.h"
#include "rviz/properties/quaternion_property.h"
#include "rviz/properties/ros_topic_property.h"
#include "rviz/properties/vector_property.h"
#include "rviz/validate_floats.h"
#include "rviz/display_context.h"

#include "aerialmap_display.h"

#define FRAME_CONVENTION_ROS (0)  //  X -> North, Y -> West
#define FRAME_CONVENTION_GEO (1)  //  X -> East, Y -> North

<<<<<<< HEAD
Ogre::TexturePtr textureFromBytes(const QByteArray &ba,
                                  const std::string &name) {

  static bool fi_init = false;
  if (!fi_init) {
    FreeImage_Initialise();
  }

  void *data = const_cast<char *>(ba.data());
  FIMEMORY *mem =
      FreeImage_OpenMemory(reinterpret_cast<BYTE *>(data), ba.size());
  FREE_IMAGE_FORMAT fif = FreeImage_GetFileTypeFromMemory(mem, 0);
  if (fif == FIF_UNKNOWN) {
    FreeImage_CloseMemory(mem);
    throw std::runtime_error("Image format is not supported for loading");
  }
  FIBITMAP *bmp = FreeImage_LoadFromMemory(fif, mem, 0);
  FreeImage_CloseMemory(mem);
  if (!bmp) {
    throw std::runtime_error("Failed to decode image");
  }
  FIBITMAP *converted = FreeImage_ConvertTo24Bits(bmp);
  FreeImage_Unload(bmp);
  if (!converted) {
    throw std::runtime_error("Failed to convert image to 24 bit");
  }

  const unsigned w = FreeImage_GetWidth(converted);
  const unsigned h = FreeImage_GetHeight(converted);
  const unsigned data_size = w * h * 3;
  BYTE *image_data = FreeImage_GetBits(converted);

  ROS_DEBUG("Loading a %u x %u texture", w, h);

  //  create texture
  Ogre::TexturePtr texture;
  try {
    Ogre::DataStreamPtr data_stream;
    data_stream.bind(new Ogre::MemoryDataStream(image_data, data_size));

    const Ogre::String res_group =
        Ogre::ResourceGroupManager::DEFAULT_RESOURCE_GROUP_NAME;
    Ogre::TextureManager &texture_manager =
        Ogre::TextureManager::getSingleton();
    texture =
        texture_manager.loadRawData(name, res_group, data_stream, w, h,
                                    Ogre::PF_R8G8B8, Ogre::TEX_TYPE_2D, 0);
  }
  catch (...) {
    //  clean up FreeImage before re-throwing
    FreeImage_Unload(converted);
    throw;
  }

  return texture;
}

=======
>>>>>>> 537ea954
Ogre::TexturePtr textureFromImage(const QImage &image,
                                  const std::string &name) {
  ROS_DEBUG("Loading a %i x %i texture", image.width(), image.height());
  //  convert to 24bit rgb
  QImage converted = image.convertToFormat(QImage::Format_RGB888).mirrored();

  //  create texture
  Ogre::TexturePtr texture;
  Ogre::DataStreamPtr data_stream;
  data_stream.bind(new Ogre::MemoryDataStream((void *)converted.constBits(),
                                              converted.byteCount()));

  const Ogre::String res_group =
      Ogre::ResourceGroupManager::DEFAULT_RESOURCE_GROUP_NAME;
  Ogre::TextureManager &texture_manager = Ogre::TextureManager::getSingleton();
  //  swap byte order when going from QImage to Ogre
  texture = texture_manager.loadRawData(name, res_group, data_stream,
                                        converted.width(), converted.height(),
                                        Ogre::PF_B8G8R8, Ogre::TEX_TYPE_2D, 0);
  return texture;
}

namespace rviz {

AerialMapDisplay::AerialMapDisplay()
    : Display(), map_id_(0), scene_id_(0), dirty_(false),
      received_msg_(false) {

  static unsigned int map_ids = 0;
  map_id_ = map_ids++; //  global counter of map ids

  topic_property_ = new RosTopicProperty(
      "Topic", "", QString::fromStdString(
                       ros::message_traits::datatype<sensor_msgs::NavSatFix>()),
      "nav_msgs::Odometry topic to subscribe to.", this, SLOT(updateTopic()));

  frame_property_ = new TfFrameProperty("Robot frame", "world",
                                        "TF frame for the moving robot.", this,
                                        0, false, SLOT(updateFrame()), this);

  alpha_property_ = new FloatProperty(
      "Alpha", 0.7, "Amount of transparency to apply to the map.", this,
      SLOT(updateAlpha()));
  alpha_ = alpha_property_->getValue().toFloat();
  alpha_property_->setMin(0);
  alpha_property_->setMax(1);
  alpha_property_->setShouldBeSaved(true);

  draw_under_property_ =
      new Property("Draw Behind", false,
                   "Rendering option, controls whether or not the map is always"
                   " drawn behind everything else.",
                   this, SLOT(updateDrawUnder()));
  draw_under_property_->setShouldBeSaved(true);
  draw_under_ = draw_under_property_->getValue().toBool();

  //  output, resolution of the map in meters/pixel
  resolution_property_ = new FloatProperty(
      "Resolution", 0, "Resolution of the map. (Read only)", this);
  resolution_property_->setReadOnly(true);

  //  properties for map
  object_uri_property_ = new StringProperty(
      "Object URI", "http://otile1.mqcdn.com/tiles/1.0.0/sat/{z}/{x}/{y}.jpg",
      "URL from which to retrieve map tiles.", this, SLOT(updateObjectURI()));
  object_uri_property_->setShouldBeSaved(true);
  object_uri_ = object_uri_property_->getStdString();

  zoom_property_ = new IntProperty("Zoom", 16, "Zoom level (0 - 19 usually)",
                                   this, SLOT(updateZoom()));
  zoom_property_->setShouldBeSaved(true);
  zoom_ = zoom_property_->getInt();

  blocks_property_ =
      new IntProperty("Blocks", 3, "Number of adjacent blocks (6 max)", this,
                      SLOT(updateBlocks()));
  blocks_property_->setShouldBeSaved(true);

  frame_convention_property_ = new EnumProperty(
      "Frame Convention", "ROS", "Convention for mapping frame to the compass",
      this, SLOT(updateFrameConvention()));
  frame_convention_property_->addOptionStd("ROS", FRAME_CONVENTION_ROS);
  frame_convention_property_->addOptionStd("libGeographic",
                                           FRAME_CONVENTION_GEO);

  //  updating one triggers reload
  updateBlocks();
}

AerialMapDisplay::~AerialMapDisplay() {
  unsubscribe();
  clear();
}

void AerialMapDisplay::onInitialize() {
  frame_property_->setFrameManager( context_->getFrameManager() );
}

void AerialMapDisplay::onEnable() { subscribe(); }

void AerialMapDisplay::onDisable() {
  unsubscribe();
  clear();
}

void AerialMapDisplay::subscribe() {
  if (!isEnabled()) {
    return;
  }

  if (!topic_property_->getTopic().isEmpty()) {
    try {
      ROS_INFO("Subscribing to %s", topic_property_->getTopicStd().c_str());
      coord_sub_ =
          update_nh_.subscribe(topic_property_->getTopicStd(), 1,
                               &AerialMapDisplay::navFixCallback, this);

      setStatus(StatusProperty::Ok, "Topic", "OK");
    }
    catch (ros::Exception &e) {
      setStatus(StatusProperty::Error, "Topic",
                QString("Error subscribing: ") + e.what());
    }
  }
}

void AerialMapDisplay::unsubscribe() {
  coord_sub_.shutdown();
  ROS_INFO("Unsubscribing.");
}

void AerialMapDisplay::updateAlpha() {
  alpha_ = alpha_property_->getFloat();
  dirty_ = true;
  ROS_INFO("Changing alpha to %f", alpha_);
}

void AerialMapDisplay::updateFrame() {
  ROS_INFO_STREAM("Changing robot frame to " << frame_property_->getFrameStd());
  transformAerialMap();
}

void AerialMapDisplay::updateDrawUnder() {
  /// @todo: figure out why this property only applies to some objects
  draw_under_ = draw_under_property_->getValue().toBool();
  dirty_ = true; //  force update
  ROS_INFO("Changing draw_under to %s", ((draw_under_) ? "true" : "false"));
}

void AerialMapDisplay::updateObjectURI() {
  object_uri_ = object_uri_property_->getStdString();
  loadImagery(); //  reload all imagery
}

void AerialMapDisplay::updateZoom() {
  int zoom = zoom_property_->getInt();
  //  validate
  zoom = std::max(0, std::min(19, zoom));
  if (zoom != static_cast<int>(zoom_)) {
    zoom_ = zoom;
    ROS_INFO("Zoom changed to %i, will reload imagery", zoom_);
    loadImagery(); //  reload
  }
}

void AerialMapDisplay::updateBlocks() {
  int blocks = blocks_property_->getInt();
  blocks = std::max(0, std::min(6, blocks)); //  arbitrary limit for now
  if (blocks != static_cast<int>(blocks_)) {
    blocks_ = blocks;
    loadImagery();
  }
}

void AerialMapDisplay::updateFrameConvention() {
  transformAerialMap();
}

void AerialMapDisplay::updateTopic() {
  unsubscribe();
  clear();
  subscribe();
}

void AerialMapDisplay::clear() {
  ROS_INFO("clear()");
  setStatus(StatusProperty::Warn, "Message", "No map received");
  clearGeometry();
  //  the user has cleared here
  received_msg_ = false;
  //  stop any loading...
  ROS_INFO("Clearing loaded imagery.");
  //  cancel current imagery, if any
  loader_.reset();
}

void AerialMapDisplay::clearGeometry() {
  for (MapObject &obj : objects_) {
    //  destroy object
    scene_manager_->destroyManualObject(obj.object);
    //  destory texture
    if (!obj.texture.isNull()) {
      const std::string tex_name = obj.texture->getName();
      obj.texture.setNull();
      Ogre::TextureManager::getSingleton().unload(tex_name);
    }
    //  destroy material
    if (!obj.material.isNull()) {
      const std::string mat_name = obj.material->getName();
      obj.material.setNull();
      Ogre::MaterialManager::getSingleton().unload(mat_name);
    }
  }
  objects_.clear();
}

void AerialMapDisplay::update(float, float) {
  boost::mutex::scoped_lock lock(mutex_);
  //  creates all geometry, if necessary
  assembleScene();
  //  draw
  context_->queueRender();
}

void
AerialMapDisplay::navFixCallback(const sensor_msgs::NavSatFixConstPtr &msg) {
  // If the new (lat,lon) falls into a different tile then we have some reloading to do.
  if ( !received_msg_ || ( loader_ && loader_->insideCentreTile(msg->latitude,msg->longitude) ) ) {
    ref_lat_ = msg->latitude;
    ref_lon_ = msg->longitude;
    ROS_INFO("Reference point set to: %.12f, %.12f", ref_lat_, ref_lon_);
    ROS_INFO("Received msg: %s", (received_msg_) ? "true" : "false");
    setStatus(StatusProperty::Warn, "Message", "Loading map tiles.");

    //  re-load imagery
    received_msg_ = true;
    loadImagery();
    transformAerialMap();
  }
}

void AerialMapDisplay::loadImagery() {
  //  cancel current imagery, if any
  loader_.reset();
  
  if (!received_msg_) {
    //  no message received from publisher
    return;
  }
  if (object_uri_.empty()) {
    setStatus(StatusProperty::Error, "Message",
              "Received message but object URI is not set");
  }
  const std::string service = object_uri_;
  try {
    loader_.reset( new TileLoader(service, ref_lat_, ref_lon_, zoom_, blocks_, this) );
  }
  catch (std::exception &e) {
    setStatus(StatusProperty::Error, "Message", QString(e.what()));
    return;
  }

  QObject::connect(loader_.get(), SIGNAL(errorOcurred(QString)), this,
                   SLOT(errorOcurred(QString)));
  QObject::connect(loader_.get(), SIGNAL(finishedLoading()), this,
                   SLOT(finishedLoading()));
  QObject::connect(loader_.get(), SIGNAL(initiatedRequest(QNetworkRequest)), this,
                   SLOT(initiatedRequest(QNetworkRequest)));
  QObject::connect(loader_.get(), SIGNAL(receivedImage(QNetworkRequest)), this,
                   SLOT(receivedImage(QNetworkRequest)));
  //  start loading images
  loader_->start();
}

void AerialMapDisplay::assembleScene() {
  if (!dirty_) {
    return; //  nothing to update
  }
  dirty_ = false;
  
  if (!loader_) {
    return; //  no tiles loaded, don't do anything
  }
  
  //  get rid of old geometry, we will re-build this
  clearGeometry();
  
  //  iterate over all tiles and create an object for each of them
  const double resolution = loader_->resolution();
  const std::vector<TileLoader::MapTile> &tiles = loader_->tiles();
  for (const TileLoader::MapTile &tile : tiles) {
    const int w = tile.image().width();
    const int h = tile.image().height();
    //  we here assume that the tiles are uniformly sized...
    const double tileW = w * resolution;
    const double tileH = h * resolution;
    const double origin_x = -loader_->originX() * tileW;
    const double origin_y = -(1 - loader_->originY()) * tileH;

    // determine location of this tile
    // NOTE(gareth): We invert the y-axis here so that positive y corresponds
    // to north.
    const double x = (tile.x() - loader_->tileX()) * tileW + origin_x;
    const double y = -(tile.y() - loader_->tileY()) * tileH + origin_y;
    //  don't re-use any ids
    const std::string name_suffix =
        std::to_string(tile.x()) + "_" + std::to_string(tile.y()) + "_" +
        std::to_string(map_id_) + "_" + std::to_string(scene_id_);

    Ogre::TexturePtr tex;
    if (tile.hasImage()) {
      //  one material per texture
      std::string matName = "material_" + name_suffix;
      Ogre::MaterialPtr material = Ogre::MaterialManager::getSingleton().create(
          matName, Ogre::ResourceGroupManager::DEFAULT_RESOURCE_GROUP_NAME);
      material->setReceiveShadows(false);
      material->getTechnique(0)->setLightingEnabled(false);
      material->setDepthBias(-16.0f, 0.0f);
      material->setCullingMode(Ogre::CULL_NONE);
      material->setDepthWriteEnabled(false);

      //  create textureing unit
      Ogre::Pass *pass = material->getTechnique(0)->getPass(0);
      Ogre::TextureUnitState *tex_unit = NULL;
      if (pass->getNumTextureUnitStates() > 0) {
        tex_unit = pass->getTextureUnitState(0);
      } else {
        tex_unit = pass->createTextureUnitState();
      }

      //  only add if we have a texture for it
      tex = textureFromImage(tile.image(), "texture_" + name_suffix);

      ROS_DEBUG("Rendering with texture: %s", tex->getName().c_str());
      tex_unit->setTextureName(tex->getName());
      tex_unit->setTextureFiltering(Ogre::TFO_BILINEAR);

      //  create an object
      const std::string obj_name = "object_" + name_suffix;
      Ogre::ManualObject *obj = scene_manager_->createManualObject(obj_name);
      scene_node_->attachObject(obj);

      //  configure depth & alpha properties
      if (alpha_ >= 0.9998) {
        material->setDepthWriteEnabled(!draw_under_);
        material->setSceneBlending(Ogre::SBT_REPLACE);
      } else {
        material->setSceneBlending(Ogre::SBT_TRANSPARENT_ALPHA);
        material->setDepthWriteEnabled(false);
      }

      if (draw_under_) {
        obj->setRenderQueueGroup(Ogre::RENDER_QUEUE_4);
      } else {
        obj->setRenderQueueGroup(Ogre::RENDER_QUEUE_MAIN);
      }

      tex_unit->setAlphaOperation(Ogre::LBX_SOURCE1, Ogre::LBS_MANUAL,
                                  Ogre::LBS_CURRENT, alpha_);

      //  create a quad for this tile
      obj->begin(material->getName(), Ogre::RenderOperation::OT_TRIANGLE_LIST);

      //  bottom left
      obj->position(x, y, 0.0f);
      obj->textureCoord(0.0f, 0.0f);
      obj->normal(0.0f, 0.0f, 1.0f);

      // top right
      obj->position(x + tileW, y + tileH, 0.0f);
      obj->textureCoord(1.0f, 1.0f);
      obj->normal(0.0f, 0.0f, 1.0f);

      // top left
      obj->position(x, y + tileH, 0.0f);
      obj->textureCoord(0.0f, 1.0f);
      obj->normal(0.0f, 0.0f, 1.0f);

      //  bottom left
      obj->position(x, y, 0.0f);
      obj->textureCoord(0.0f, 0.0f);
      obj->normal(0.0f, 0.0f, 1.0f);

      // bottom right
      obj->position(x + tileW, y, 0.0f);
      obj->textureCoord(1.0f, 0.0f);
      obj->normal(0.0f, 0.0f, 1.0f);

      // top right
      obj->position(x + tileW, y + tileH, 0.0f);
      obj->textureCoord(1.0f, 1.0f);
      obj->normal(0.0f, 0.0f, 1.0f);

      obj->end();

      if (draw_under_property_->getValue().toBool()) {
        //  render under everything else
        obj->setRenderQueueGroup(Ogre::RENDER_QUEUE_4);
      }

      MapObject object;
      object.object = obj;
      object.texture = tex;
      object.material = material;
      objects_.push_back(object);
    }
  }
  scene_id_++;
}

void AerialMapDisplay::initiatedRequest(QNetworkRequest request) {
  ROS_DEBUG("Requesting %s", qPrintable(request.url().toString()));
}

void AerialMapDisplay::receivedImage(QNetworkRequest request) {
  ROS_DEBUG("Loaded tile %s", qPrintable(request.url().toString()));
}

void AerialMapDisplay::finishedLoading() {
  ROS_INFO("Finished loading all tiles.");
  dirty_ = true;
  setStatus(StatusProperty::Ok, "Message", "Loaded all tiles.");
  //  set property for resolution display
  if (loader_) {
    resolution_property_->setValue(loader_->resolution());
  }
}

void AerialMapDisplay::errorOcurred(QString description) {
  ROS_ERROR("Error: %s", qPrintable(description));
  setStatus(StatusProperty::Error, "Message", description);
}

void AerialMapDisplay::transformAerialMap() {
  Ogre::Vector3 position;
  Ogre::Quaternion orientation;

  /// @todo: For now just use the null transform
  /// Add an option for this later
  geometry_msgs::Pose pose;
  pose.orientation.w = 1;
  pose.orientation.x = 0;
  pose.orientation.y = 0;
  pose.orientation.z = 0;
  pose.position.x = 0;
  pose.position.y = 0;
  pose.position.z = 0;
  
  const std::string frame = frame_property_->getFrameStd();
  if (!context_->getFrameManager()->transform(frame, ros::Time(), pose,
                                              position, orientation)) {
    ROS_DEBUG("Error transforming map '%s' from frame '%s' to frame '%s'",
              qPrintable(getName()), frame.c_str(), qPrintable(fixed_frame_));

    setStatus(StatusProperty::Error, "Transform",
              "No transform from [" + QString::fromStdString(frame) +
                  "] to [" + fixed_frame_ + "]");
  } else {
    setStatus(StatusProperty::Ok, "Transform", "Transform OK");
  }

  // Here we assume that the fixed/world frame is at altitude=0
  position.z = 0; // force aerial imagery on ground
  scene_node_->setPosition(position);
  
  const int convention = frame_convention_property_->getOptionInt();
  if (convention == FRAME_CONVENTION_ROS) {
    // Apply 90deg rotation to convert from map to ROS coordinate frames
    // http://wiki.ros.org/geometry/CoordinateFrameConventions
    static const Ogre::Quaternion MAP_TO_ROS(Ogre::Degree(-90),
                                             Ogre::Vector3::UNIT_Z);
    scene_node_->setOrientation(MAP_TO_ROS);
  } else if (convention == FRAME_CONVENTION_GEO) {
    // TODO(gareth): We are technically ignoring the orientation from the
    // frame manager here - does this make sense?
    scene_node_->setOrientation(Ogre::Quaternion::IDENTITY);
  } else {
    ROS_ERROR_STREAM("Invalid convention selected: " << convention);
  }
}

void AerialMapDisplay::fixedFrameChanged() { transformAerialMap(); }

void AerialMapDisplay::reset() {
  Display::reset();
  //  unsub,clear,resub
  updateTopic();
}

} // namespace rviz

#include <pluginlib/class_list_macros.h>
PLUGINLIB_EXPORT_CLASS(rviz::AerialMapDisplay, rviz::Display)<|MERGE_RESOLUTION|>--- conflicted
+++ resolved
@@ -40,66 +40,6 @@
 #define FRAME_CONVENTION_ROS (0)  //  X -> North, Y -> West
 #define FRAME_CONVENTION_GEO (1)  //  X -> East, Y -> North
 
-<<<<<<< HEAD
-Ogre::TexturePtr textureFromBytes(const QByteArray &ba,
-                                  const std::string &name) {
-
-  static bool fi_init = false;
-  if (!fi_init) {
-    FreeImage_Initialise();
-  }
-
-  void *data = const_cast<char *>(ba.data());
-  FIMEMORY *mem =
-      FreeImage_OpenMemory(reinterpret_cast<BYTE *>(data), ba.size());
-  FREE_IMAGE_FORMAT fif = FreeImage_GetFileTypeFromMemory(mem, 0);
-  if (fif == FIF_UNKNOWN) {
-    FreeImage_CloseMemory(mem);
-    throw std::runtime_error("Image format is not supported for loading");
-  }
-  FIBITMAP *bmp = FreeImage_LoadFromMemory(fif, mem, 0);
-  FreeImage_CloseMemory(mem);
-  if (!bmp) {
-    throw std::runtime_error("Failed to decode image");
-  }
-  FIBITMAP *converted = FreeImage_ConvertTo24Bits(bmp);
-  FreeImage_Unload(bmp);
-  if (!converted) {
-    throw std::runtime_error("Failed to convert image to 24 bit");
-  }
-
-  const unsigned w = FreeImage_GetWidth(converted);
-  const unsigned h = FreeImage_GetHeight(converted);
-  const unsigned data_size = w * h * 3;
-  BYTE *image_data = FreeImage_GetBits(converted);
-
-  ROS_DEBUG("Loading a %u x %u texture", w, h);
-
-  //  create texture
-  Ogre::TexturePtr texture;
-  try {
-    Ogre::DataStreamPtr data_stream;
-    data_stream.bind(new Ogre::MemoryDataStream(image_data, data_size));
-
-    const Ogre::String res_group =
-        Ogre::ResourceGroupManager::DEFAULT_RESOURCE_GROUP_NAME;
-    Ogre::TextureManager &texture_manager =
-        Ogre::TextureManager::getSingleton();
-    texture =
-        texture_manager.loadRawData(name, res_group, data_stream, w, h,
-                                    Ogre::PF_R8G8B8, Ogre::TEX_TYPE_2D, 0);
-  }
-  catch (...) {
-    //  clean up FreeImage before re-throwing
-    FreeImage_Unload(converted);
-    throw;
-  }
-
-  return texture;
-}
-
-=======
->>>>>>> 537ea954
 Ogre::TexturePtr textureFromImage(const QImage &image,
                                   const std::string &name) {
   ROS_DEBUG("Loading a %i x %i texture", image.width(), image.height());
